# GEMINI.md

This file provides guidance to the Gemini AI agent when working with code in this repository.

## Project Overview

Atlas UI 3 is a full-stack LLM chat interface with Model Context Protocol (MCP) integration, supporting multiple LLM providers (OpenAI, Anthropic Claude, Google Gemini), RAG, and agentic capabilities.

**Tech Stack:**
- Backend: FastAPI + WebSockets, LiteLLM, FastMCP
- Frontend: React 19 + Vite 7 + Tailwind CSS
- Python Package Manager: **uv** (NOT pip!)
- Configuration: Pydantic with YAML/JSON configs

## Building and Running

### Quick Start (Recommended)
```bash
bash agent_start.sh
```
This script handles: killing old processes, clearing logs, building frontend, and starting the backend.

### Manual Development Workflow

**Frontend Build (CRITICAL):**
```bash
cd frontend
npm install
npm run build  # Use build, NOT npm run dev (WebSocket issues)
```

**Backend Start:**
```bash
cd backend
python main.py  # NEVER use uvicorn --reload (causes problems)
```

### Testing

**Run all tests:**
```bash
./test/run_tests.sh all
```

**Individual test suites:**
```bash
./test/run_tests.sh backend
./test/run_tests.sh frontend
./test/run_tests.sh e2e
```

## Development Conventions

- **Python Package Manager**: **ALWAYS use `uv`**, never pip or conda.
- **Frontend Development**: **NEVER use `npm run dev`**, it has WebSocket connection problems. Always use `npm run build`.
- **Backend Development**: **NEVER use `uvicorn --reload`**, it causes problems.
- **File Naming**: Do not use generic names like `utils.py` or `helpers.py`. Use descriptive names that reflect the file's purpose.
- **No Emojis**: No emojis should ever be added anywhere in this codebase (code, comments, docs, commit messages). If you find one, remove it.
- **Linting**: Run `ruff check backend/` for Python and `npm run lint` for the frontend before committing.
- **Documentation Requirements**: Every PR or feature implementation MUST include updates to relevant documentation in the `/docs` folder. This includes:
  - Architecture changes: Update architecture docs
  - New features: Add feature documentation with usage examples
  - API changes: Update API documentation
  - Configuration changes: Update configuration guides
  - Bug fixes: Update troubleshooting docs if applicable
<<<<<<< HEAD
- **Implementation Summaries**: After completing a long or complex task, write an implementation summary document in `docs/agent-implementation-summaries/` with a descriptive filename and date stamp (e.g., `security-check-feature-2025-12-02.md`). Include what was implemented, key decisions made, and any important technical details for future reference.
=======
- **Changelog Maintenance**: For every PR, add an entry to CHANGELOG.md in the root directory. Each entry should be 1-2 lines describing the core features or changes. Format: "### PR #<number> - YYYY-MM-DD" followed by a bullet point list of changes.
>>>>>>> 3a94192b

When testing or developing MCP-related features, example configurations can be found in config/mcp-example-configs/ with individual mcp-{servername}.json files for testing individual servers.


Also read.
/workspaces/atlas-ui-3/.github/copilot-instructions.md

and CLAUDE.md<|MERGE_RESOLUTION|>--- conflicted
+++ resolved
@@ -63,11 +63,8 @@
   - API changes: Update API documentation
   - Configuration changes: Update configuration guides
   - Bug fixes: Update troubleshooting docs if applicable
-<<<<<<< HEAD
 - **Implementation Summaries**: After completing a long or complex task, write an implementation summary document in `docs/agent-implementation-summaries/` with a descriptive filename and date stamp (e.g., `security-check-feature-2025-12-02.md`). Include what was implemented, key decisions made, and any important technical details for future reference.
-=======
 - **Changelog Maintenance**: For every PR, add an entry to CHANGELOG.md in the root directory. Each entry should be 1-2 lines describing the core features or changes. Format: "### PR #<number> - YYYY-MM-DD" followed by a bullet point list of changes.
->>>>>>> 3a94192b
 
 When testing or developing MCP-related features, example configurations can be found in config/mcp-example-configs/ with individual mcp-{servername}.json files for testing individual servers.
 
