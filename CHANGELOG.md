--- conflicted
+++ resolved
@@ -6,16 +6,13 @@
 
 ## [Unreleased]
 
-<<<<<<< HEAD
-### Security Fixes - 2025-12-13
+### PR 177 Security Fixes - 2025-12-13
 - **SECURITY FIX**: Fixed MD5 hash usage in S3 client by adding `usedforsecurity=False` parameter to address cryptographic security warnings while maintaining S3 ETag compatibility
 - **SECURITY FIX**: Enhanced network binding security by making host binding configurable via `ATLAS_HOST` environment variable, defaulting to localhost (127.0.0.1) for secure development while allowing 0.0.0.0 for production deployments
 - Updated Docker configuration to properly handle new host binding environment variable
-=======
 ### PR #176 - 2025-12-15
 - Add Quay.io container registry CI/CD workflow for automated container publishing from main and develop branches
 - Update README and Getting Started guide with Quay.io pre-built image information
->>>>>>> b57268c9
 
 ### PR #173 - 2025-12-13
 - Increase unit test coverage across backend and frontend; add useSettings localStorage error-handling tests and harden the hook against localStorage failures.
