--- conflicted
+++ resolved
@@ -6,13 +6,13 @@
 
 ## [Unreleased]
 
-<<<<<<< HEAD
-### PR #TBD - 2024-12-09
+
+### PR  169 - 2024-12-09
 - Added username-override-demo MCP server to demonstrate the username security feature
 - Server includes tools showing how Atlas UI prevents LLM user impersonation
 - Added comprehensive documentation and example configuration
-=======
-### PR #TBD - 2025-12-10
+
+### PR #158 - 2025-12-10
 - Add explicit "Save Changes" and "Cancel" buttons to Tools & Integration Panel (ToolsPanel)
 - Add explicit "Save Changes" and "Cancel" buttons to Data Sources Panel (RagPanel)
 - Implement pending state pattern to track unsaved changes
@@ -20,7 +20,7 @@
 - Changes only persist to localStorage when user clicks "Save Changes"
 - Cancel button reverts all pending changes and closes panel
 - Updated tests to verify save/cancel functionality
->>>>>>> e6e1e991
+
 
 ### PR #156 - 2024-12-07
 - Add CHANGELOG.md to track changes across PRs
