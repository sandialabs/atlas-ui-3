# Changelog

All notable changes to Atlas UI 3 will be documented in this file.

The format is based on [Keep a Changelog](https://keepachangelog.com/en/1.0.0/).

## [Unreleased]

<<<<<<< HEAD
### PR #169 - 2025-12-11
- Implement MCP server logging infrastructure with FastMCP log_handler
- Add log level filtering based on environment LOG_LEVEL configuration
- Forward MCP server logs to chat UI via intermediate_update websocket messages
- Add visual indicators (badges and colors) for different log levels (debug, info, warning, error, alert)
- Create comprehensive test suite for MCP logging functionality
- Add demo MCP server (logging_demo) for testing log output

=======
### PR #170 - 2025-12-12
- Improve LogViewer performance by memoizing expensive computations with `useMemo`
>>>>>>> b5997c17


### PR  163 - 2024-12-09
- **SECURITY FIX**: Fixed edit args security bug that allowed bypassing username override security through approval argument editing
- Added username-override-demo MCP server to demonstrate the username security feature
- Server includes tools showing how Atlas UI prevents LLM user impersonation
- Added comprehensive documentation and example configuration

### PR #158 - 2025-12-10
- Add explicit "Save Changes" and "Cancel" buttons to Tools & Integration Panel (ToolsPanel)
- Add explicit "Save Changes" and "Cancel" buttons to Data Sources Panel (RagPanel)
- Implement pending state pattern to track unsaved changes
- Save button is disabled when no changes are made, enabled when changes are pending
- Changes only persist to localStorage when user clicks "Save Changes"
- Cancel button reverts all pending changes and closes panel
- Updated tests to verify save/cancel functionality


### PR #156 - 2024-12-07
- Add CHANGELOG.md to track changes across PRs
- Update agent instructions to require changelog entries for each PR

## Recent Changes

### PR #157 - 2024-12-07
- Enhanced ToolsPanel UI with improved visual separation between tools and prompts
- Added section headers with icons for tools and prompts
- Updated color scheme to use consistent green styling for both tools and prompts
- Added horizontal divider between tools and prompts sections
- Increased font size and weight for section headers
- Improved vertical spacing between UI sections

### PR #155 - 2024-12-06
- Add automated documentation bundling for CI/CD artifacts<|MERGE_RESOLUTION|>--- conflicted
+++ resolved
@@ -6,7 +6,6 @@
 
 ## [Unreleased]
 
-<<<<<<< HEAD
 ### PR #169 - 2025-12-11
 - Implement MCP server logging infrastructure with FastMCP log_handler
 - Add log level filtering based on environment LOG_LEVEL configuration
@@ -15,10 +14,8 @@
 - Create comprehensive test suite for MCP logging functionality
 - Add demo MCP server (logging_demo) for testing log output
 
-=======
 ### PR #170 - 2025-12-12
 - Improve LogViewer performance by memoizing expensive computations with `useMemo`
->>>>>>> b5997c17
 
 
 ### PR  163 - 2024-12-09
