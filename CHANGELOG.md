# Changelog

All notable changes to Atlas UI 3 will be documented in this file.

The format is based on [Keep a Changelog](https://keepachangelog.com/en/1.0.0/).

## [Unreleased]

<<<<<<< HEAD
### PR #169 - 2025-12-11
- Implement MCP server logging infrastructure with FastMCP log_handler
- Add log level filtering based on environment LOG_LEVEL configuration
- Forward MCP server logs to chat UI via intermediate_update websocket messages
- Add visual indicators (badges and colors) for different log levels (debug, info, warning, error, alert)
- Create comprehensive test suite for MCP logging functionality
- Add demo MCP server (logging_demo) for testing log output

=======
### PR #172 - 2025-12-13
- Resolve all frontend ESLint errors and warnings; update ESLint config and tests for consistency.
>>>>>>> 584b5211
### PR #170 - 2025-12-12
- Improve LogViewer performance by memoizing expensive computations with `useMemo`


### PR  163 - 2024-12-09
- **SECURITY FIX**: Fixed edit args security bug that allowed bypassing username override security through approval argument editing
- Added username-override-demo MCP server to demonstrate the username security feature
- Server includes tools showing how Atlas UI prevents LLM user impersonation
- Added comprehensive documentation and example configuration

### PR #158 - 2025-12-10
- Add explicit "Save Changes" and "Cancel" buttons to Tools & Integration Panel (ToolsPanel)
- Add explicit "Save Changes" and "Cancel" buttons to Data Sources Panel (RagPanel)
- Implement pending state pattern to track unsaved changes
- Save button is disabled when no changes are made, enabled when changes are pending
- Changes only persist to localStorage when user clicks "Save Changes"
- Cancel button reverts all pending changes and closes panel
- Updated tests to verify save/cancel functionality


### PR #156 - 2024-12-07
- Add CHANGELOG.md to track changes across PRs
- Update agent instructions to require changelog entries for each PR

## Recent Changes

### PR #157 - 2024-12-07
- Enhanced ToolsPanel UI with improved visual separation between tools and prompts
- Added section headers with icons for tools and prompts
- Updated color scheme to use consistent green styling for both tools and prompts
- Added horizontal divider between tools and prompts sections
- Increased font size and weight for section headers
- Improved vertical spacing between UI sections

### PR #155 - 2024-12-06
- Add automated documentation bundling for CI/CD artifacts<|MERGE_RESOLUTION|>--- conflicted
+++ resolved
@@ -6,7 +6,6 @@
 
 ## [Unreleased]
 
-<<<<<<< HEAD
 ### PR #169 - 2025-12-11
 - Implement MCP server logging infrastructure with FastMCP log_handler
 - Add log level filtering based on environment LOG_LEVEL configuration
@@ -15,10 +14,8 @@
 - Create comprehensive test suite for MCP logging functionality
 - Add demo MCP server (logging_demo) for testing log output
 
-=======
 ### PR #172 - 2025-12-13
 - Resolve all frontend ESLint errors and warnings; update ESLint config and tests for consistency.
->>>>>>> 584b5211
 ### PR #170 - 2025-12-12
 - Improve LogViewer performance by memoizing expensive computations with `useMemo`
 
