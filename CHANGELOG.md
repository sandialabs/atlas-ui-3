# Changelog

All notable changes to Atlas UI 3 will be documented in this file.

The format is based on [Keep a Changelog](https://keepachangelog.com/en/1.0.0/).

## [Unreleased]

<<<<<<< HEAD
### PR #TBD - 2024-12-10
- Add OAuth 2.1 authentication support for MCP servers using FastMCP OAuth helper
- Add secure JWT storage with Fernet encryption for user-uploaded tokens
- Add admin API endpoints for JWT management (upload, check, delete, list)
- Add oauth_config field to MCPServerConfig for OAuth settings (scopes, client name, callback port, token storage)
- Update MCP client initialization to support OAuth flow with automatic token refresh
- Add encrypted token storage using key-value library with Fernet encryption
- Update authentication priority: OAuth > Manual JWT > Bearer Token > None
- Add comprehensive OAuth documentation in docs/admin/mcp-oauth.md
- Update requirements.txt to include FastMCP 2.6.0+ and key-value library
=======
### PR #173 - 2025-12-13
- Increase unit test coverage across backend and frontend; add useSettings localStorage error-handling tests and harden the hook against localStorage failures.
### PR #169 - 2025-12-11
- Implement MCP server logging infrastructure with FastMCP log_handler
- Add log level filtering based on environment LOG_LEVEL configuration
- Forward MCP server logs to chat UI via intermediate_update websocket messages
- Add visual indicators (badges and colors) for different log levels (debug, info, warning, error, alert)
- Create comprehensive test suite for MCP logging functionality
- Add demo MCP server (logging_demo) for testing log output

### PR #172 - 2025-12-13
- Resolve all frontend ESLint errors and warnings; update ESLint config and tests for consistency.
### PR #170 - 2025-12-12
- Improve LogViewer performance by memoizing expensive computations with `useMemo`


### PR  163 - 2024-12-09
- **SECURITY FIX**: Fixed edit args security bug that allowed bypassing username override security through approval argument editing
- Added username-override-demo MCP server to demonstrate the username security feature
- Server includes tools showing how Atlas UI prevents LLM user impersonation
- Added comprehensive documentation and example configuration

### PR #158 - 2025-12-10
- Add explicit "Save Changes" and "Cancel" buttons to Tools & Integration Panel (ToolsPanel)
- Add explicit "Save Changes" and "Cancel" buttons to Data Sources Panel (RagPanel)
- Implement pending state pattern to track unsaved changes
- Save button is disabled when no changes are made, enabled when changes are pending
- Changes only persist to localStorage when user clicks "Save Changes"
- Cancel button reverts all pending changes and closes panel
- Updated tests to verify save/cancel functionality

>>>>>>> 7fd9b994

### PR #156 - 2024-12-07
- Add CHANGELOG.md to track changes across PRs
- Update agent instructions to require changelog entries for each PR

## Recent Changes

### PR #157 - 2024-12-07
- Enhanced ToolsPanel UI with improved visual separation between tools and prompts
- Added section headers with icons for tools and prompts
- Updated color scheme to use consistent green styling for both tools and prompts
- Added horizontal divider between tools and prompts sections
- Increased font size and weight for section headers
- Improved vertical spacing between UI sections

### PR #155 - 2024-12-06
- Add automated documentation bundling for CI/CD artifacts<|MERGE_RESOLUTION|>--- conflicted
+++ resolved
@@ -6,8 +6,7 @@
 
 ## [Unreleased]
 
-<<<<<<< HEAD
-### PR #TBD - 2024-12-10
+### PR #166 - 2024-12-10
 - Add OAuth 2.1 authentication support for MCP servers using FastMCP OAuth helper
 - Add secure JWT storage with Fernet encryption for user-uploaded tokens
 - Add admin API endpoints for JWT management (upload, check, delete, list)
@@ -17,7 +16,6 @@
 - Update authentication priority: OAuth > Manual JWT > Bearer Token > None
 - Add comprehensive OAuth documentation in docs/admin/mcp-oauth.md
 - Update requirements.txt to include FastMCP 2.6.0+ and key-value library
-=======
 ### PR #173 - 2025-12-13
 - Increase unit test coverage across backend and frontend; add useSettings localStorage error-handling tests and harden the hook against localStorage failures.
 ### PR #169 - 2025-12-11
@@ -49,7 +47,6 @@
 - Cancel button reverts all pending changes and closes panel
 - Updated tests to verify save/cancel functionality
 
->>>>>>> 7fd9b994
 
 ### PR #156 - 2024-12-07
 - Add CHANGELOG.md to track changes across PRs
