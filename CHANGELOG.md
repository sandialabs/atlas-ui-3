# Changelog

All notable changes to Atlas UI 3 will be documented in this file.

The format is based on [Keep a Changelog](https://keepachangelog.com/en/1.0.0/).

## [Unreleased]

<<<<<<< HEAD
### PR #TBD - 2025-12-11
- Implement MCP server logging infrastructure with FastMCP log_handler
- Add log level filtering based on environment LOG_LEVEL configuration
- Forward MCP server logs to chat UI via intermediate_update websocket messages
- Add visual indicators (badges and colors) for different log levels (debug, info, warning, error, alert)
- Create comprehensive test suite for MCP logging functionality
- Add demo MCP server (logging_demo) for testing log output

### PR #TBD - 2025-12-10
=======

### PR  163 - 2024-12-09
- **SECURITY FIX**: Fixed edit args security bug that allowed bypassing username override security through approval argument editing
- Added username-override-demo MCP server to demonstrate the username security feature
- Server includes tools showing how Atlas UI prevents LLM user impersonation
- Added comprehensive documentation and example configuration

### PR #158 - 2025-12-10
>>>>>>> 44786935
- Add explicit "Save Changes" and "Cancel" buttons to Tools & Integration Panel (ToolsPanel)
- Add explicit "Save Changes" and "Cancel" buttons to Data Sources Panel (RagPanel)
- Implement pending state pattern to track unsaved changes
- Save button is disabled when no changes are made, enabled when changes are pending
- Changes only persist to localStorage when user clicks "Save Changes"
- Cancel button reverts all pending changes and closes panel
- Updated tests to verify save/cancel functionality


### PR #156 - 2024-12-07
- Add CHANGELOG.md to track changes across PRs
- Update agent instructions to require changelog entries for each PR

## Recent Changes

### PR #157 - 2024-12-07
- Enhanced ToolsPanel UI with improved visual separation between tools and prompts
- Added section headers with icons for tools and prompts
- Updated color scheme to use consistent green styling for both tools and prompts
- Added horizontal divider between tools and prompts sections
- Increased font size and weight for section headers
- Improved vertical spacing between UI sections

### PR #155 - 2024-12-06
- Add automated documentation bundling for CI/CD artifacts<|MERGE_RESOLUTION|>--- conflicted
+++ resolved
@@ -6,8 +6,7 @@
 
 ## [Unreleased]
 
-<<<<<<< HEAD
-### PR #TBD - 2025-12-11
+### PR #169 - 2025-12-11
 - Implement MCP server logging infrastructure with FastMCP log_handler
 - Add log level filtering based on environment LOG_LEVEL configuration
 - Forward MCP server logs to chat UI via intermediate_update websocket messages
@@ -15,8 +14,7 @@
 - Create comprehensive test suite for MCP logging functionality
 - Add demo MCP server (logging_demo) for testing log output
 
-### PR #TBD - 2025-12-10
-=======
+
 
 ### PR  163 - 2024-12-09
 - **SECURITY FIX**: Fixed edit args security bug that allowed bypassing username override security through approval argument editing
@@ -25,7 +23,6 @@
 - Added comprehensive documentation and example configuration
 
 ### PR #158 - 2025-12-10
->>>>>>> 44786935
 - Add explicit "Save Changes" and "Cancel" buttons to Tools & Integration Panel (ToolsPanel)
 - Add explicit "Save Changes" and "Cancel" buttons to Data Sources Panel (RagPanel)
 - Implement pending state pattern to track unsaved changes
