--- conflicted
+++ resolved
@@ -1,64 +1,60 @@
-{
-
-
-  "calculator": {
-    "command": ["python", "mcp/calculator/main.py"],
-    "cwd": "backend",
-    "groups": ["users"],
-    "is_exclusive": false,
-    "description": "Evaluate mathematical expressions, perform calculations with basic arithmetic, trigonometry, and logarithms",
-    "author": "Chat UI Team",
-    "short_description": "Mathematical calculator",
-    "help_email": "support@chatui.example.com",
-    "compliance_level": "Public"
-  },
-
-  "pptx_generator": {
-    "command": ["python", "mcp/pptx_generator/main.py"],
-    "cwd": "backend",
-    "groups": ["users"],
-    "is_exclusive": false,
-    "description": "Create professional PowerPoint presentations from JSON data or Markdown content with automatic slide generation, bullet point formatting, and multimedia support",
-    "author": "Chat UI Team",
-    "short_description": "PowerPoint presentation generator",
-    "help_email": "support@chatui.example.com",
-    "compliance_level": "SOC2"
-  }, 
-  "pdfbasic": {
-    "command": ["python", "mcp/pdfbasic/main.py"],
-    "cwd": "backend",
-    "groups": ["users"],
-    "is_exclusive": false,
-    "description": "Extract and analyze text content from PDF documents, search within PDFs, and summarize content",
-    "author": "Chat UI Team",
-    "short_description": "PDF text extraction and analysis",
-    "help_email": "support@chatui.example.com",
-    "compliance_level": "SOC2"
-  },
-  "file_size_test": {
-    "command": ["python", "mcp/file_size_test/main.py"],
-    "cwd": "backend",
-    "groups": ["users"],
-    "is_exclusive": false,
-    "description": "Simple test tool that accepts a file transfer and returns the file size in bytes",
-    "author": "Chat UI Team",
-    "short_description": "File transfer test tool",
-<<<<<<< HEAD
-    "help_email": "support@chatui.example.com",
-    "compliance_level": "Public"
-=======
-    "help_email": "support@chatui.example.com"
-  }, 
-   "prompts": {
-    "command": ["python", "mcp/prompts/main.py"],
-    "cwd": "backend",
-    "groups": ["users"],
-    "is_exclusive": false,
-    "description": "Specialized system prompts for AI behavior modification",
-    "author": "Chat UI Team",
-    "short_description": "AI behavior prompts",
-    "help_email": "support@chatui.example.com"
->>>>>>> 3d2307b3
-  }
-
-}
+{
+
+
+  "calculator": {
+    "command": ["python", "mcp/calculator/main.py"],
+    "cwd": "backend",
+    "groups": ["users"],
+    "is_exclusive": false,
+    "description": "Evaluate mathematical expressions, perform calculations with basic arithmetic, trigonometry, and logarithms",
+    "author": "Chat UI Team",
+    "short_description": "Mathematical calculator",
+    "help_email": "support@chatui.example.com",
+    "compliance_level": "Public"
+  },
+
+  "pptx_generator": {
+    "command": ["python", "mcp/pptx_generator/main.py"],
+    "cwd": "backend",
+    "groups": ["users"],
+    "is_exclusive": false,
+    "description": "Create professional PowerPoint presentations from JSON data or Markdown content with automatic slide generation, bullet point formatting, and multimedia support",
+    "author": "Chat UI Team",
+    "short_description": "PowerPoint presentation generator",
+    "help_email": "support@chatui.example.com",
+    "compliance_level": "SOC2"
+  }, 
+  "pdfbasic": {
+    "command": ["python", "mcp/pdfbasic/main.py"],
+    "cwd": "backend",
+    "groups": ["users"],
+    "is_exclusive": false,
+    "description": "Extract and analyze text content from PDF documents, search within PDFs, and summarize content",
+    "author": "Chat UI Team",
+    "short_description": "PDF text extraction and analysis",
+    "help_email": "support@chatui.example.com",
+    "compliance_level": "SOC2"
+  },
+  "file_size_test": {
+    "command": ["python", "mcp/file_size_test/main.py"],
+    "cwd": "backend",
+    "groups": ["users"],
+    "is_exclusive": false,
+    "description": "Simple test tool that accepts a file transfer and returns the file size in bytes",
+    "author": "Chat UI Team",
+    "short_description": "File transfer test tool",
+    "help_email": "support@chatui.example.com"
+  }, 
+   "prompts": {
+    "command": ["python", "mcp/prompts/main.py"],
+    "cwd": "backend",
+    "groups": ["users"],
+    "is_exclusive": false,
+    "description": "Specialized system prompts for AI behavior modification",
+    "author": "Chat UI Team",
+    "short_description": "AI behavior prompts",
+    "help_email": "support@chatui.example.com", 
+      "compliance_level": "Public"
+  }
+
+}