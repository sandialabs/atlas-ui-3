import { defineConfig } from 'vite'
import react from '@vitejs/plugin-react'
import crypto from 'crypto'

// Configure crypto to use FIPS-compliant algorithms if FIPS mode is enabled
// This wrapper ensures we use SHA-256 instead of MD4/MD5 which are disabled in FIPS
const originalCreateHash = crypto.createHash
crypto.createHash = function (algorithm, options) {
  // Replace non-FIPS algorithms with FIPS-compliant SHA-256
  if (algorithm === 'md4' || algorithm === 'md5') {
    algorithm = 'sha256'
  }
  return originalCreateHash.call(this, algorithm, options)
}

// Log key VITE environment variables when the config is evaluated
// so that `npm run build` and other commands clearly show which
// branding-related settings are in effect.
const logViteEnv = () => {
  const varsToLog = {
    VITE_APP_NAME: process.env.VITE_APP_NAME,
    VITE_FEATURE_POWERED_BY_ATLAS: process.env.VITE_FEATURE_POWERED_BY_ATLAS,
  }

  console.log('\n[atlas-ui-3] Vite build-time environment:')
  for (const [key, value] of Object.entries(varsToLog)) {
    console.log(`  ${key}=${value ?? '<undefined>'}`)
  }
  console.log('')
}

logViteEnv()

// https://vite.dev/config/
export default defineConfig({
  plugins: [react()],
  server: {
<<<<<<< HEAD
    host: true,
    allowedHosts: ['work-1-sqhvmzpzdebnvryp.prod-runtime.all-hands.dev', 'work-2-sqhvmzpzdebnvryp.prod-runtime.all-hands.dev'],
=======
>>>>>>> f1723759
    proxy: {
      '/api': {
        target: 'http://localhost:8000',
        changeOrigin: true,
        configure: (proxy) => {
          proxy.on('error', (err) => {
            console.log('proxy error', err);
          });
          proxy.on('proxyReq', (proxyReq, req) => {
            console.log('Sending Request to the Target:', req.method, req.url);
          });
          proxy.on('proxyRes', (proxyRes, req) => {
            console.log('Received Response from the Target:', proxyRes.statusCode, req.url);
          });
        }
      },
<<<<<<< HEAD
=======
      '/admin': {
        target: 'http://localhost:8000',
        changeOrigin: true,
        configure: (proxy) => {
          proxy.on('error', (err) => {
            console.log('proxy error', err);
          });
          proxy.on('proxyReq', (proxyReq, req) => {
            console.log('Sending Request to the Target:', req.method, req.url);
          });
          proxy.on('proxyRes', (proxyRes, req) => {
            console.log('Received Response from the Target:', proxyRes.statusCode, req.url);
          });
        }
      },
>>>>>>> f1723759
      '/ws': {
        target: 'ws://localhost:8000',
        ws: true,
        changeOrigin: true
      }
    }
  }
})<|MERGE_RESOLUTION|>--- conflicted
+++ resolved
@@ -35,11 +35,6 @@
 export default defineConfig({
   plugins: [react()],
   server: {
-<<<<<<< HEAD
-    host: true,
-    allowedHosts: ['work-1-sqhvmzpzdebnvryp.prod-runtime.all-hands.dev', 'work-2-sqhvmzpzdebnvryp.prod-runtime.all-hands.dev'],
-=======
->>>>>>> f1723759
     proxy: {
       '/api': {
         target: 'http://localhost:8000',
@@ -56,8 +51,6 @@
           });
         }
       },
-<<<<<<< HEAD
-=======
       '/admin': {
         target: 'http://localhost:8000',
         changeOrigin: true,
@@ -73,7 +66,6 @@
           });
         }
       },
->>>>>>> f1723759
       '/ws': {
         target: 'ws://localhost:8000',
         ws: true,
